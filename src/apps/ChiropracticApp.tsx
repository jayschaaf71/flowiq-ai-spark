--- conflicted
+++ resolved
@@ -34,10 +34,6 @@
 import EducationIQ from '@/pages/agents/EducationIQ';
 import GrowthIQ from '@/pages/agents/GrowthIQ';
 import ApplicationTest from '@/pages/ApplicationTest';
-import { RevenueIQ } from '@/pages/agents/RevenueIQ';
-import { InsuranceIQ } from '@/pages/agents/InsuranceIQ';
-import AssistIQ from '@/pages/agents/AssistIQ';
-import EHRIQ from '@/pages/agents/EHRIQ';
 
 export default function ChiropracticApp() {
   console.log('🦴 ChiropracticApp: Rendering ChiropracticApp component');
@@ -208,8 +204,6 @@
         } />
         
         {/* AI Agent Routes */}
-        
-        {/* ENHANCED COMMUNICATION ROUTE (includes voice capabilities) */}
         <Route path={`${pathPrefix}/agents/communication`} element={
           <ProtectedRoute requiredRole="staff">
             <Layout>
@@ -218,7 +212,39 @@
           </ProtectedRoute>
         } />
 
-        {/* NEW CONSOLIDATED ROUTES */}
+        {/* Legacy routes for backwards compatibility */}
+        <Route path={`${pathPrefix}/agents/appointment`} element={
+          <ProtectedRoute requiredRole="staff">
+            <Layout>
+              <CommunicationIQ />
+            </Layout>
+          </ProtectedRoute>
+        } />
+
+        <Route path={`${pathPrefix}/agents/intake`} element={
+          <ProtectedRoute requiredRole="staff">
+            <Layout>
+              <CommunicationIQ />
+            </Layout>
+          </ProtectedRoute>
+        } />
+        
+        <Route path={`${pathPrefix}/agents/scribe`} element={
+          <ProtectedRoute requiredRole="staff">
+            <Layout>
+              <ScribeIQ />
+            </Layout>
+          </ProtectedRoute>
+        } />
+        
+        <Route path={`${pathPrefix}/agents/ehr`} element={
+          <ProtectedRoute requiredRole="staff">
+            <Layout>
+              <EHRIQ />
+            </Layout>
+          </ProtectedRoute>
+        } />
+        
         <Route path={`${pathPrefix}/agents/revenue`} element={
           <ProtectedRoute requiredRole="staff">
             <Layout>
@@ -226,7 +252,7 @@
             </Layout>
           </ProtectedRoute>
         } />
-
+        
         <Route path={`${pathPrefix}/agents/insurance`} element={
           <ProtectedRoute requiredRole="staff">
             <Layout>
@@ -234,110 +260,7 @@
             </Layout>
           </ProtectedRoute>
         } />
-
-        {/* LEGACY ROUTES (REDIRECT TO CONSOLIDATED) */}
-        <Route path={`${pathPrefix}/agents/voice`} element={
-          <ProtectedRoute requiredRole="staff">
-            <Layout>
-              <CommunicationIQ />
-            </Layout>
-          </ProtectedRoute>
-        } />
-<<<<<<< HEAD
-
-        <Route path={`${pathPrefix}/agents/billing`} element={
-          <ProtectedRoute requiredRole="staff">
-            <Layout>
-              <RevenueIQ />
-            </Layout>
-          </ProtectedRoute>
-        } />
-
-        <Route path={`${pathPrefix}/agents/payments`} element={
-          <ProtectedRoute requiredRole="staff">
-            <Layout>
-              <RevenueIQ />
-            </Layout>
-          </ProtectedRoute>
-        } />
-
-        <Route path={`${pathPrefix}/agents/claims`} element={
-          <ProtectedRoute requiredRole="staff">
-            <Layout>
-              <InsuranceIQ />
-            </Layout>
-          </ProtectedRoute>
-        } />
-
-        <Route path={`${pathPrefix}/agents/auth`} element={
-=======
-        
-        <Route path={`${pathPrefix}/agents/scribe`} element={
-          <ProtectedRoute requiredRole="staff">
-            <Layout>
-              <ScribeIQ />
-            </Layout>
-          </ProtectedRoute>
-        } />
-        
-        <Route path={`${pathPrefix}/agents/ehr`} element={
-          <ProtectedRoute requiredRole="staff">
-            <Layout>
-              <EHRIQ />
-            </Layout>
-          </ProtectedRoute>
-        } />
-        
-        <Route path={`${pathPrefix}/agents/revenue`} element={
-          <ProtectedRoute requiredRole="staff">
-            <Layout>
-              <RevenueIQ />
-            </Layout>
-          </ProtectedRoute>
-        } />
-        
-        <Route path={`${pathPrefix}/agents/insurance`} element={
->>>>>>> 869e2f5f
-          <ProtectedRoute requiredRole="staff">
-            <Layout>
-              <InsuranceIQ />
-            </Layout>
-          </ProtectedRoute>
-        } />
-
-        <Route path={`${pathPrefix}/agents/compliance`} element={
-          <ProtectedRoute requiredRole="staff">
-            <Layout>
-              <InsuranceIQ />
-            </Layout>
-          </ProtectedRoute>
-        } />
-
-        {/* EXISTING AGENT ROUTES */}
-        <Route path={`${pathPrefix}/agents/assist`} element={
-          <ProtectedRoute requiredRole="staff">
-            <Layout>
-              <AssistIQ />
-            </Layout>
-          </ProtectedRoute>
-        } />
-
-        <Route path={`${pathPrefix}/agents/scribe`} element={
-          <ProtectedRoute requiredRole="staff">
-            <Layout>
-              <ScribeIQ />
-            </Layout>
-          </ProtectedRoute>
-        } />
-
-        <Route path={`${pathPrefix}/agents/ehr`} element={
-          <ProtectedRoute requiredRole="staff">
-            <Layout>
-              <EHRIQ />
-            </Layout>
-          </ProtectedRoute>
-        } />
-
+        
         <Route path={`${pathPrefix}/agents/inventory`} element={
           <ProtectedRoute requiredRole="staff">
             <Layout>
@@ -345,145 +268,32 @@
             </Layout>
           </ProtectedRoute>
         } />
-
+        
+        <Route path={`${pathPrefix}/agents/insights`} element={
+          <ProtectedRoute requiredRole="staff">
+            <Layout>
+              <InsightIQ />
+            </Layout>
+          </ProtectedRoute>
+        } />
+        
+        <Route path={`${pathPrefix}/agents/education`} element={
+          <ProtectedRoute requiredRole="staff">
+            <Layout>
+              <EducationIQ />
+            </Layout>
+          </ProtectedRoute>
+        } />
+        
+        <Route path={`${pathPrefix}/agents/growth`} element={
+          <ProtectedRoute requiredRole="staff">
+            <Layout>
+              <GrowthIQ />
+            </Layout>
+          </ProtectedRoute>
+        } />
+        
         <Route path={`${pathPrefix}/agents/ops`} element={
-          <ProtectedRoute requiredRole="staff">
-            <Layout>
-              <OpsIQ />
-            </Layout>
-          </ProtectedRoute>
-        } />
-
-        <Route path={`${pathPrefix}/agents/insight`} element={
-          <ProtectedRoute requiredRole="staff">
-            <Layout>
-              <InsightIQ />
-            </Layout>
-          </ProtectedRoute>
-        } />
-
-        <Route path={`${pathPrefix}/agents/education`} element={
-          <ProtectedRoute requiredRole="staff">
-            <Layout>
-              <EducationIQ />
-            </Layout>
-          </ProtectedRoute>
-        } />
-<<<<<<< HEAD
-
-        <Route path={`${pathPrefix}/agents/go-to-market`} element={
-          <ProtectedRoute requiredRole="staff">
-            <Layout>
-              <GoToMarketIQ />
-            </Layout>
-          </ProtectedRoute>
-        } />
-
-        {/* LEGACY ROUTES (REDIRECT TO CONSOLIDATED) */}
-        <Route path={`${pathPrefix}/agents/appointment`} element={
-          <ProtectedRoute requiredRole="staff">
-            <Layout>
-              <CommunicationIQ />
-            </Layout>
-          </ProtectedRoute>
-        } />
-
-        <Route path={`${pathPrefix}/agents/intake`} element={
-          <ProtectedRoute requiredRole="staff">
-            <Layout>
-              <CommunicationIQ />
-            </Layout>
-          </ProtectedRoute>
-        } />
-
-        <Route path={`${pathPrefix}/agents/schedule`} element={
-          <ProtectedRoute requiredRole="staff">
-            <Layout>
-              <CommunicationIQ />
-            </Layout>
-          </ProtectedRoute>
-        } />
-
-        <Route path={`${pathPrefix}/agents/remind`} element={
-          <ProtectedRoute requiredRole="staff">
-            <Layout>
-              <CommunicationIQ />
-            </Layout>
-          </ProtectedRoute>
-        } />
-
-        <Route path={`${pathPrefix}/agents/marketing`} element={
-          <ProtectedRoute requiredRole="staff">
-            <Layout>
-              <GoToMarketIQ />
-            </Layout>
-          </ProtectedRoute>
-        } />
-
-        <Route path={`${pathPrefix}/agents/sales`} element={
-          <ProtectedRoute requiredRole="staff">
-            <Layout>
-              <GoToMarketIQ />
-            </Layout>
-          </ProtectedRoute>
-        } />
-
-        <Route path={`${pathPrefix}/agents/referral`} element={
-          <ProtectedRoute requiredRole="staff">
-            <Layout>
-              <GoToMarketIQ />
-            </Layout>
-          </ProtectedRoute>
-        } />
-
-        <Route path={`${pathPrefix}/agents/analytics`} element={
-          <ProtectedRoute requiredRole="staff">
-            <Layout>
-              <InsightIQ />
-=======
-        
-        <Route path={`${pathPrefix}/agents/growth`} element={
-          <ProtectedRoute requiredRole="staff">
-            <Layout>
-              <GrowthIQ />
->>>>>>> 869e2f5f
-            </Layout>
-          </ProtectedRoute>
-        } />
-
-        <Route path={`${pathPrefix}/agents/reporting`} element={
-          <ProtectedRoute requiredRole="staff">
-            <Layout>
-              <InsightIQ />
-            </Layout>
-          </ProtectedRoute>
-        } />
-
-        <Route path={`${pathPrefix}/agents/business-intelligence`} element={
-          <ProtectedRoute requiredRole="staff">
-            <Layout>
-              <InsightIQ />
-            </Layout>
-          </ProtectedRoute>
-        } />
-
-        <Route path={`${pathPrefix}/agents/workflow`} element={
-          <ProtectedRoute requiredRole="staff">
-            <Layout>
-              <OpsIQ />
-            </Layout>
-          </ProtectedRoute>
-        } />
-
-        <Route path={`${pathPrefix}/agents/operations`} element={
-          <ProtectedRoute requiredRole="staff">
-            <Layout>
-              <OpsIQ />
-            </Layout>
-          </ProtectedRoute>
-        } />
-
-        <Route path={`${pathPrefix}/agents/process-automation`} element={
           <ProtectedRoute requiredRole="staff">
             <Layout>
               <OpsIQ />
