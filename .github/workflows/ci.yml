
name: CI/CD Pipeline

on:
  push:
    branches: [ main, develop ]
  pull_request:
    branches: [ main, develop ]

env:
  NODE_VERSION: '18'

jobs:
  test:
    runs-on: ubuntu-latest
    
    steps:
    - name: Checkout code
      uses: actions/checkout@v4
      
    - name: Setup Node.js
      uses: actions/setup-node@v4
      with:
        node-version: ${{ env.NODE_VERSION }}
        cache: 'npm'
        
    - name: Install dependencies
      run: npm ci
      
    - name: Run linter
      run: npm run lint || true
      
    - name: Type check
      run: npx tsc --noEmit --skipLibCheck
      
    - name: Build application
      run: npm run build
        
  build-staging:
    needs: test
    runs-on: ubuntu-latest
    if: github.ref == 'refs/heads/develop'
    
    steps:
    - name: Checkout code
      uses: actions/checkout@v4
      
    - name: Setup Node.js
      uses: actions/setup-node@v4
      with:
        node-version: ${{ env.NODE_VERSION }}
        cache: 'npm'
        
    - name: Install dependencies
      run: npm ci
      
    - name: Build for staging
      run: npm run build
        
    - name: Upload staging build
      uses: actions/upload-artifact@v4
      with:
        name: staging-build
        path: dist/
        
  build-production:
    needs: test
    runs-on: ubuntu-latest
    if: github.ref == 'refs/heads/main'
    
    steps:
    - name: Checkout code
      uses: actions/checkout@v4
      
    - name: Setup Node.js
      uses: actions/setup-node@v4
      with:
        node-version: ${{ env.NODE_VERSION }}
        cache: 'npm'
        
    - name: Install dependencies
      run: npm ci
      
    - name: Build for production
      run: npm run build
        
    - name: Upload production build
      uses: actions/upload-artifact@v4
      with:
        name: production-build
        path: dist/
        
  deploy-staging:
    needs: build-staging
    runs-on: ubuntu-latest
    if: github.ref == 'refs/heads/develop'
    environment: staging
    
    steps:
    - name: Download staging build
      uses: actions/download-artifact@v4
      with:
        name: staging-build
        path: dist/
        
    - name: Deploy to Vercel (Staging)
      uses: amondnet/vercel-action@v25
      with:
        vercel-token: ${{ secrets.VERCEL_TOKEN }}
        vercel-org-id: ${{ secrets.VERCEL_ORG_ID }}
        vercel-project-id: ${{ secrets.VERCEL_PROJECT_ID }}
        working-directory: ./
<<<<<<< HEAD
=======
      continue-on-error: true
>>>>>>> 869e2f5f
        
    - name: Run health checks (Staging)
      run: |
        echo "Running health checks for staging..."
        sleep 30
<<<<<<< HEAD
        curl -f https://staging.flow-iq.ai/health || echo "Health check failed"
=======
        
        # Check if Vercel secrets are configured
        if [ -z "${{ secrets.VERCEL_TOKEN }}" ]; then
          echo "⚠️ Vercel secrets not configured - skipping deployment"
          echo "Please configure VERCEL_TOKEN, VERCEL_ORG_ID, and VERCEL_PROJECT_ID in GitHub secrets"
        else
          # Try to check staging URL (use a more realistic URL)
          echo "🔍 Checking staging deployment..."
          curl -f https://flowiq-ai-spark-diug6m0uf-flow-iq.vercel.app/health || echo "Staging health check failed"
        fi
>>>>>>> 869e2f5f
        
  deploy-production:
    needs: build-production
    runs-on: ubuntu-latest
    if: github.ref == 'refs/heads/main'
    environment: production
    
    steps:
    - name: Checkout code
      uses: actions/checkout@v4
      
    - name: Download production build
      uses: actions/download-artifact@v4
      with:
        name: production-build
        path: dist/
        
    - name: Deploy to Vercel (Production)
      uses: amondnet/vercel-action@v25
      with:
        vercel-token: ${{ secrets.VERCEL_TOKEN }}
        vercel-org-id: ${{ secrets.VERCEL_ORG_ID }}
        vercel-project-id: ${{ secrets.VERCEL_PROJECT_ID }}
        vercel-args: '--prod'
        working-directory: ./
      continue-on-error: true
        
    - name: Run comprehensive health checks
      run: |
        echo "Running comprehensive health checks..."
        sleep 30
        
<<<<<<< HEAD
        # Basic health check
        echo "🔍 Checking main app health..."
        curl -f https://flowiq-ai-spark-diug6m0uf-flow-iq.vercel.app/health || echo "Main app health check failed"
        
        # Tenant routing checks
        echo "🔍 Checking tenant routing..."
        curl -f https://midwest-dental-sleep.flow-iq.ai || echo "Midwest Dental Sleep routing failed"
        curl -f https://west-county-spine.flow-iq.ai || echo "West County Spine routing failed"
        
        # Database connectivity
        echo "🔍 Checking database connectivity..."
        curl -f https://jnpzabmqieceoqjypvve.supabase.co/rest/v1/ || echo "Database connectivity failed"
=======
        # Check if Vercel secrets are configured
        if [ -z "${{ secrets.VERCEL_TOKEN }}" ]; then
          echo "⚠️ Vercel secrets not configured - skipping deployment"
          echo "Please configure VERCEL_TOKEN, VERCEL_ORG_ID, and VERCEL_PROJECT_ID in GitHub secrets"
        else
          # Basic health check
          echo "🔍 Checking main app health..."
          curl -f https://flowiq-ai-spark-diug6m0uf-flow-iq.vercel.app/health || echo "Main app health check failed"
          
          # Tenant routing checks
          echo "🔍 Checking tenant routing..."
          curl -f https://midwest-dental-sleep.flow-iq.ai || echo "Midwest Dental Sleep routing failed"
          curl -f https://west-county-spine.flow-iq.ai || echo "West County Spine routing failed"
          
          # Database connectivity
          echo "🔍 Checking database connectivity..."
          curl -f https://jnpzabmqieceoqjypvve.supabase.co/rest/v1/ || echo "Database connectivity failed"
        fi
>>>>>>> 869e2f5f
        
    - name: Notify deployment success
      if: secrets.VERCEL_TOKEN != ''
      run: |
        echo "✅ Production deployment successful"
        echo "🌐 Main App: https://flowiq-ai-spark-diug6m0uf-flow-iq.vercel.app"
        echo "🏥 Midwest Dental Sleep: https://midwest-dental-sleep.flow-iq.ai"
        echo "🦴 West County Spine: https://west-county-spine.flow-iq.ai"
        
  security-scan:
<<<<<<< HEAD
    needs: [deploy-production]
    runs-on: ubuntu-latest
    if: github.ref == 'refs/heads/main'
=======
    needs: test
    runs-on: ubuntu-latest
>>>>>>> 869e2f5f
    
    steps:
    - name: Checkout code
      uses: actions/checkout@v4
      
<<<<<<< HEAD
    - name: Run security scan
      run: |
        echo "🔒 Running security scan..."
        npm audit --audit-level moderate || echo "Security vulnerabilities found"
=======
    - name: Setup Node.js
      uses: actions/setup-node@v4
      with:
        node-version: ${{ env.NODE_VERSION }}
        cache: 'npm'
        
    - name: Install dependencies
      run: npm ci
      
    - name: Run security scan
      run: |
        echo "🔒 Running security scan..."
        npm audit --audit-level moderate || echo "Security vulnerabilities found - continuing..."
>>>>>>> 869e2f5f
        
    - name: Check for secrets in code
      run: |
        echo "🔍 Scanning for secrets in code..."
        # Basic secret detection
        if grep -r "password\|secret\|key" src/ --exclude-dir=node_modules | grep -v "//" | grep -v "TODO"; then
          echo "⚠️ Potential secrets found in code"
        else
          echo "✅ No obvious secrets found in code"
        fi
        
  performance-test:
<<<<<<< HEAD
    needs: [deploy-production]
    runs-on: ubuntu-latest
    if: github.ref == 'refs/heads/main'
=======
    needs: test
    runs-on: ubuntu-latest
>>>>>>> 869e2f5f
    
    steps:
    - name: Checkout code
      uses: actions/checkout@v4
      
    - name: Install curl
      run: sudo apt-get update && sudo apt-get install -y curl
      
    - name: Performance test
      run: |
        echo "⚡ Running performance tests..."
        
        # Test page load time
        start_time=$(date +%s.%N)
        curl -s https://flowiq-ai-spark-diug6m0uf-flow-iq.vercel.app > /dev/null
        end_time=$(date +%s.%N)
        load_time=$(echo "$end_time - $start_time" | bc)
        
        echo "Page load time: ${load_time}s"
        
        if (( $(echo "$load_time < 3.0" | bc -l) )); then
          echo "✅ Performance: OK"
        else
          echo "❌ Performance: SLOW"
          exit 1
        fi<|MERGE_RESOLUTION|>--- conflicted
+++ resolved
@@ -110,18 +110,12 @@
         vercel-org-id: ${{ secrets.VERCEL_ORG_ID }}
         vercel-project-id: ${{ secrets.VERCEL_PROJECT_ID }}
         working-directory: ./
-<<<<<<< HEAD
-=======
       continue-on-error: true
->>>>>>> 869e2f5f
         
     - name: Run health checks (Staging)
       run: |
         echo "Running health checks for staging..."
         sleep 30
-<<<<<<< HEAD
-        curl -f https://staging.flow-iq.ai/health || echo "Health check failed"
-=======
         
         # Check if Vercel secrets are configured
         if [ -z "${{ secrets.VERCEL_TOKEN }}" ]; then
@@ -132,7 +126,6 @@
           echo "🔍 Checking staging deployment..."
           curl -f https://flowiq-ai-spark-diug6m0uf-flow-iq.vercel.app/health || echo "Staging health check failed"
         fi
->>>>>>> 869e2f5f
         
   deploy-production:
     needs: build-production
@@ -165,20 +158,6 @@
         echo "Running comprehensive health checks..."
         sleep 30
         
-<<<<<<< HEAD
-        # Basic health check
-        echo "🔍 Checking main app health..."
-        curl -f https://flowiq-ai-spark-diug6m0uf-flow-iq.vercel.app/health || echo "Main app health check failed"
-        
-        # Tenant routing checks
-        echo "🔍 Checking tenant routing..."
-        curl -f https://midwest-dental-sleep.flow-iq.ai || echo "Midwest Dental Sleep routing failed"
-        curl -f https://west-county-spine.flow-iq.ai || echo "West County Spine routing failed"
-        
-        # Database connectivity
-        echo "🔍 Checking database connectivity..."
-        curl -f https://jnpzabmqieceoqjypvve.supabase.co/rest/v1/ || echo "Database connectivity failed"
-=======
         # Check if Vercel secrets are configured
         if [ -z "${{ secrets.VERCEL_TOKEN }}" ]; then
           echo "⚠️ Vercel secrets not configured - skipping deployment"
@@ -197,7 +176,6 @@
           echo "🔍 Checking database connectivity..."
           curl -f https://jnpzabmqieceoqjypvve.supabase.co/rest/v1/ || echo "Database connectivity failed"
         fi
->>>>>>> 869e2f5f
         
     - name: Notify deployment success
       if: secrets.VERCEL_TOKEN != ''
@@ -208,25 +186,13 @@
         echo "🦴 West County Spine: https://west-county-spine.flow-iq.ai"
         
   security-scan:
-<<<<<<< HEAD
-    needs: [deploy-production]
-    runs-on: ubuntu-latest
-    if: github.ref == 'refs/heads/main'
-=======
-    needs: test
-    runs-on: ubuntu-latest
->>>>>>> 869e2f5f
-    
-    steps:
-    - name: Checkout code
-      uses: actions/checkout@v4
-      
-<<<<<<< HEAD
-    - name: Run security scan
-      run: |
-        echo "🔒 Running security scan..."
-        npm audit --audit-level moderate || echo "Security vulnerabilities found"
-=======
+    needs: test
+    runs-on: ubuntu-latest
+    
+    steps:
+    - name: Checkout code
+      uses: actions/checkout@v4
+      
     - name: Setup Node.js
       uses: actions/setup-node@v4
       with:
@@ -240,7 +206,6 @@
       run: |
         echo "🔒 Running security scan..."
         npm audit --audit-level moderate || echo "Security vulnerabilities found - continuing..."
->>>>>>> 869e2f5f
         
     - name: Check for secrets in code
       run: |
@@ -253,14 +218,8 @@
         fi
         
   performance-test:
-<<<<<<< HEAD
-    needs: [deploy-production]
-    runs-on: ubuntu-latest
-    if: github.ref == 'refs/heads/main'
-=======
-    needs: test
-    runs-on: ubuntu-latest
->>>>>>> 869e2f5f
+    needs: test
+    runs-on: ubuntu-latest
     
     steps:
     - name: Checkout code
