--- conflicted
+++ resolved
@@ -134,17 +134,14 @@
     continue-on-error: true
     
     steps:
-<<<<<<< HEAD
+
     - name: Download staging build
       uses: actions/download-artifact@v5
       with:
         name: staging-build
         path: dist/
         
-=======
-    - uses: actions/checkout@v4
-    
->>>>>>> 496bb4c5
+
     - name: Deploy to Vercel (Staging)
       uses: amondnet/vercel-action@v25
       with:
@@ -166,7 +163,7 @@
     continue-on-error: true
     
     steps:
-<<<<<<< HEAD
+
     - name: Checkout code
       uses: actions/checkout@v4
       
@@ -175,11 +172,7 @@
       with:
         name: production-build
         path: dist/
-        
-=======
-    - uses: actions/checkout@v4
-    
->>>>>>> 496bb4c5
+
     - name: Deploy to Vercel (Production)
       uses: amondnet/vercel-action@v25
       with:
